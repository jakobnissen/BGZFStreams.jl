--- conflicted
+++ resolved
@@ -2,20 +2,13 @@
 # de/compression threads are launched asyncronously, such that it can de/compress one
 # block while it's reading other blocks
 
-<<<<<<< HEAD
-# Todo: Check this actually works
-# Todo: Fix seeking code
-# Todo: Fix VirtualOffsets code
-=======
 # Todo: Fix seeking code
 # Todo: Fix VirtualOffsets code
 # Todo: Fix tests
->>>>>>> 778cc8b2
 
 mutable struct BGZFCodec{T <: DE_COMPRESSOR, O <: IO} <: TranscodingStreams.Codec
 	buffer::Vector{UInt8}
 	blocks::Vector{Block{T}}
-<<<<<<< HEAD
 
 	# We need this in order to write an EOF on end
 	io::O
@@ -36,30 +29,6 @@
 end
 
 function BGZFDecompressorStream(io::IO; nthreads=Threads.nthreads())
-    codec = BGZFDecompressor(nthreads)
-    return TranscodingStream(codec, io; bufsize=nfull(Block{Decompressor}))
-end    
-=======
-
-	# We need this in order to write an EOF on end
-	io::O
-
-	# Index of currently used block
-	index::Int
-	bufferlen::Int
-end
-
-const CompressorCodec{O} = BGZFCodec{Compressor, O}
-const DecompressorCodec{O} = BGZFCodec{Decompressor, O}
-const BGZFCompressorStream = TranscodingStream{CompressorCodec}
-const BGZFDecompressorStream = TranscodingStream{DecompressorCodec}
-
-function BGZFCompressorStream(io::IO; nthreads=Threads.nthreads(), compresslevel::Int=6)
-    codec = CompressorCodec(io, nthreads, compresslevel)
-    return TranscodingStream(codec, io; bufsize=nfull(Block{Compressor}))
-end
-
-function BGZFDecompressorStream(io::IO; nthreads=Threads.nthreads())
     codec = DecompressorCodec(io, nthreads)
     return TranscodingStream(codec, io; bufsize=nfull(Block{Decompressor}))
 end
@@ -77,7 +46,6 @@
     blocks = [Block(Decompressor()) for i in 1:nthreads]
 	return DecompressorCodec{typeof(io)}(buffer, blocks, io, 1, 0)
 end
->>>>>>> 778cc8b2
 
 function CompressorCodec(io::IO, nthreads, compresslevel)
 	nthreads < 1 && throw(ArgumentError("Must use at least 1 thread"))
@@ -95,20 +63,12 @@
 
 nblocks(c::BGZFCodec) = length(c.blocks)
 get_block(c::BGZFCodec) = @inbounds c.blocks[c.index]
-<<<<<<< HEAD
+remaining(codec::BGZFCodec{T}) where T = nfull(Block{T}) - codec.bufferlen
 
 "Returns the index of the next nonempty block, or nothing if no block is"
 function next_block_index(codec::BGZFCodec)
 	i = ifelse(codec.index == nblocks(codec), 1, codec.index + 1)
 
-=======
-remaining(codec::BGZFCodec{T}) where T = nfull(Block{T}) - codec.bufferlen
-
-"Returns the index of the next nonempty block, or nothing if no block is"
-function next_block_index(codec::BGZFCodec)
-	i = ifelse(codec.index == nblocks(codec), 1, codec.index + 1)
-
->>>>>>> 778cc8b2
 	# We need to wait for the blocks to make sure they're actually empty
 	wait(codec.blocks[i])
 	while isempty(codec.blocks[i])
@@ -119,20 +79,11 @@
 	return i
 end
 
-<<<<<<< HEAD
-function get_offset(codec::BGZFCodec)
-	# Get previous block
-	i = codec.index - 1
-	i = ifelse(iszero(i), nblocks(codec), i)
-	block = @inbounds codec.blocks[i]
-	return block.offset + block.inlen
-=======
 function last_offset(codec::BGZFCodec)
     i = codec.index - 1
 	i = ifelse(iszero(i), nblocks(codec), i)
 	block = @inbounds codec.blocks[i]
 	return block.offset + block.blocklen
->>>>>>> 778cc8b2
 end
 
 function reset!(s::BGZFDecompressorStream)
@@ -141,11 +92,8 @@
 	for block in s.blocks
 		empty!(block)
 	end
-<<<<<<< HEAD
-=======
 	s.index = 0
 	s.bufferlen = 0
->>>>>>> 778cc8b2
     return s
 end
 
@@ -210,51 +158,6 @@
     unsafe_copyto!(output.ptr, pointer(block.outdata, block.outpos), n)
 	block.outpos += n
     return (Int(consumed), n, :ok)
-<<<<<<< HEAD
-end
-
-function TranscodingStreams.process(codec::BGZFCodec{T}, input::Memory, output::Memory, error::Error) where T
-	return _process(codec, input, output, error, nfull(Block{T}))
-end
-
-function _process(codec::BGZFCodec, input, output, error, blocksize)
-	consumed = 0
-    block = get_block(codec)
-
-	# If we have spare data in the current block, just give that
-    isempty(block) || return copy_from_outbuffer(codec, output, consumed)
-
-	# If there is data to be read in, we do that.
-	if !iszero(length(input))
-    	consumed = min(remaining(block), length(input))
-    	unsafe_copyto!(pointer(codec.buffer, codec.bufferlen + 1), input.ptr, consumed)
-    	codec.bufferlen += consumed
-
-		# If we have read in data, but still not enough to queue a block, return no data
-		# and wait for more data to be passed
-    	codec.bufferlen < blocksize && return (consumed, 0, :ok)
-    end
-
-    # At this point, if there is any data in the buffer, it must be enough
-    # to queue a whole block
-    if !iszero(codec.bufferlen)
-    	index!(block, codec.buffer, get_offset(codec), codec.bufferlen)
-    	codec.bufferlen = 0
-    	queue!(block)
-    end	
-
-	# Move to next nonempty block
-	index = next_block_index(codec)
-	if index === nothing
-		codec isa DecompressorCodec && check_eof_block(block)
-		return (consumed, 0, :end)
-	end
-	codec.index = index
-
-    # Return data from this new block
-    return copy_from_outbuffer(codec, output, consumed)
-end
-=======
 end
 
 function TranscodingStreams.process(codec::BGZFCodec{T}, input::Memory, output::Memory, error::Error) where T
@@ -305,8 +208,6 @@
 	    wait(codec.blocks[index])
 	    return (consumed, 0, :ok)
     end
-
     # Return data from this new block
     return copy_from_outbuffer(codec, output, consumed)
 end
->>>>>>> 778cc8b2
